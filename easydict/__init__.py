--- conflicted
+++ resolved
@@ -57,12 +57,8 @@
     >>> d.bar.x
     1
     """
-<<<<<<< HEAD
     def __init__(self, d={}, **kwargs):
         d.update(**kwargs)
-=======
-    def __init__(self, d = {}):
->>>>>>> 78f34500
         for k, v in d.items():
             setattr(self, k, v)
 
